use crate::Result;
use hf_hub::{api::sync::ApiBuilder, Repo, RepoType};
use std::collections::HashMap;
use std::path::PathBuf;

<<<<<<< HEAD
/// Returns a directory to be used as cache.
///
/// If the `TOKENIZERS_CACHE` environment variable is set, we just return it. It is the
/// responsibility of the user to make sure this path is correct.
///
/// Otherwise, we try to use the default cache directory as defined for each OS:
///     - macOS: `/Users/{user}/Library/Caches/huggingface/tokenizers`
///     - linux: `/home/{user}/.cache/huggingface/tokenizers`
///     - windows: `C:\Users\{user}\AppData\Local\huggingface\tokenizers`
/// If the default cache directory cannot be found (if the user HOME folder is not defined),
/// then we fall back on a temporary directory
fn cache_dir() -> PathBuf {
    if let Ok(path) = std::env::var("TOKENIZERS_CACHE") {
        PathBuf::from(path)
    } else {
        let mut dir = dirs::cache_dir().unwrap_or_else(std::env::temp_dir);
        dir.push("huggingface");
        dir.push("tokenizers");
        dir
    }
}

/// Returns a directory to be used as cache, creating it if it doesn't exist
///
/// Cf `cache_dir()` to understand how the cache dir is selected.
fn ensure_cache_dir(path: PathBuf) -> std::io::Result<PathBuf> {
    if !path.exists() {
        std::fs::create_dir_all(&path)?;
    }
    Ok(path)
}

/// Sanitize a key or value to be used inside the user_agent
/// The user_agent uses `/` and `;` to format the key-values, so we
/// replace them by `-`
fn sanitize_user_agent(item: &str) -> Cow<str> {
    let mut sanitized = Cow::Borrowed(item);
    if sanitized.contains('/') {
        sanitized = Cow::Owned(sanitized.replace('/', "-"));
    }
    if sanitized.contains(';') {
        sanitized = Cow::Owned(sanitized.replace(';', "-"));
    }
    sanitized
}

const VERSION: &str = env!("CARGO_PKG_VERSION");

// We allow unstable name collisions in this case because we don't care if it
// starts using the new stable feature when it will be stable. This feature is
// supposed to be a copy of the one we use anyway.
// cf https://github.com/rust-lang/rust/issues/79524
#[allow(unstable_name_collisions)]
fn user_agent(additional_info: HashMap<String, String>) -> String {
    let additional_str: String = additional_info
        .iter()
        .map(|(k, v)| format!("{}/{}", sanitize_user_agent(k), sanitize_user_agent(v)))
        .intersperse("; ".to_string())
        .collect();

    let user_agent = format!(
        "tokenizers/{}{}",
        VERSION,
        if !additional_str.is_empty() {
            format!("; {}", additional_str)
        } else {
            String::new()
        }
    );

    user_agent
}

=======
>>>>>>> daf36167
/// Defines the aditional parameters available for the `from_pretrained` function
#[derive(Debug, Clone)]
pub struct FromPretrainedParameters {
    pub path: Option<String>,
    pub revision: String,
    pub user_agent: HashMap<String, String>,
    pub auth_token: Option<String>,
}

impl Default for FromPretrainedParameters {
    fn default() -> Self {
        Self {
            path: None,
            revision: "main".into(),
            user_agent: HashMap::new(),
            auth_token: None,
        }
    }
}

/// Downloads and cache the identified tokenizer if it exists on
/// the Hugging Face Hub, and returns a local path to the file
pub fn from_pretrained<S: AsRef<str>>(
    identifier: S,
    params: Option<FromPretrainedParameters>,
) -> Result<PathBuf> {
<<<<<<< HEAD
    let params = params.unwrap_or_default();
    let cache_dir =
        ensure_cache_dir(params.path.map(PathBuf::from).unwrap_or_else(|| cache_dir()))?;

    // Build a custom HTTP Client using our user-agent and custom headers
    let mut headers = header::HeaderMap::new();
    if let Some(ref token) = params.auth_token {
        headers.insert(
            "Authorization",
            header::HeaderValue::from_str(&format!("Bearer {}", token))?,
        );
    }
    let client_builder =
        Client::builder().user_agent(user_agent(params.user_agent)).default_headers(headers);
=======
    let identifier: String = identifier.as_ref().to_string();

    let valid_chars = ['-', '_', '.', '/'];
    let is_valid_char = |x: char| x.is_alphanumeric() || valid_chars.contains(&x);
>>>>>>> daf36167

    let valid = identifier.chars().all(is_valid_char);
    let valid_chars_stringified = valid_chars
        .iter()
        .fold(vec![], |mut buf, x| {
            buf.push(format!("'{}'", x));
            buf
        })
        .join(", "); // "'/', '-', '_', '.'"
    if !valid {
        return Err(format!(
            "Model \"{}\" contains invalid characters, expected only alphanumeric or {valid_chars_stringified}",
            identifier
        )
        .into());
    }
    let params = params.unwrap_or_default();

<<<<<<< HEAD
    let tokenizer: String = client_builder
        .build()
        .unwrap()
        .get(url_to_download)
        .send()
        .expect(&format!(
            "Model \"{}\" on the Hub doesn't have a tokenizer",
            identifier.as_ref(),
        ))
        .text()
        .unwrap();

    let path = cache_dir.as_path().join("tokenizer");

    std::fs::write(&path, tokenizer).unwrap();

    Ok(path)
=======
    let revision = &params.revision;
    let valid_revision = revision.chars().all(is_valid_char);
    if !valid_revision {
        return Err(format!(
            "Revision \"{}\" contains invalid characters, expected only alphanumeric or {valid_chars_stringified}",
            revision
        )
        .into());
    }

    let mut builder = ApiBuilder::new();
    if let Some(token) = params.auth_token {
        builder = builder.with_token(Some(token));
    }
    let api = builder.build()?;
    let repo = Repo::with_revision(identifier, RepoType::Model, params.revision);
    let api = api.repo(repo);
    Ok(api.get("tokenizer.json")?)
>>>>>>> daf36167
}<|MERGE_RESOLUTION|>--- conflicted
+++ resolved
@@ -3,82 +3,6 @@
 use std::collections::HashMap;
 use std::path::PathBuf;
 
-<<<<<<< HEAD
-/// Returns a directory to be used as cache.
-///
-/// If the `TOKENIZERS_CACHE` environment variable is set, we just return it. It is the
-/// responsibility of the user to make sure this path is correct.
-///
-/// Otherwise, we try to use the default cache directory as defined for each OS:
-///     - macOS: `/Users/{user}/Library/Caches/huggingface/tokenizers`
-///     - linux: `/home/{user}/.cache/huggingface/tokenizers`
-///     - windows: `C:\Users\{user}\AppData\Local\huggingface\tokenizers`
-/// If the default cache directory cannot be found (if the user HOME folder is not defined),
-/// then we fall back on a temporary directory
-fn cache_dir() -> PathBuf {
-    if let Ok(path) = std::env::var("TOKENIZERS_CACHE") {
-        PathBuf::from(path)
-    } else {
-        let mut dir = dirs::cache_dir().unwrap_or_else(std::env::temp_dir);
-        dir.push("huggingface");
-        dir.push("tokenizers");
-        dir
-    }
-}
-
-/// Returns a directory to be used as cache, creating it if it doesn't exist
-///
-/// Cf `cache_dir()` to understand how the cache dir is selected.
-fn ensure_cache_dir(path: PathBuf) -> std::io::Result<PathBuf> {
-    if !path.exists() {
-        std::fs::create_dir_all(&path)?;
-    }
-    Ok(path)
-}
-
-/// Sanitize a key or value to be used inside the user_agent
-/// The user_agent uses `/` and `;` to format the key-values, so we
-/// replace them by `-`
-fn sanitize_user_agent(item: &str) -> Cow<str> {
-    let mut sanitized = Cow::Borrowed(item);
-    if sanitized.contains('/') {
-        sanitized = Cow::Owned(sanitized.replace('/', "-"));
-    }
-    if sanitized.contains(';') {
-        sanitized = Cow::Owned(sanitized.replace(';', "-"));
-    }
-    sanitized
-}
-
-const VERSION: &str = env!("CARGO_PKG_VERSION");
-
-// We allow unstable name collisions in this case because we don't care if it
-// starts using the new stable feature when it will be stable. This feature is
-// supposed to be a copy of the one we use anyway.
-// cf https://github.com/rust-lang/rust/issues/79524
-#[allow(unstable_name_collisions)]
-fn user_agent(additional_info: HashMap<String, String>) -> String {
-    let additional_str: String = additional_info
-        .iter()
-        .map(|(k, v)| format!("{}/{}", sanitize_user_agent(k), sanitize_user_agent(v)))
-        .intersperse("; ".to_string())
-        .collect();
-
-    let user_agent = format!(
-        "tokenizers/{}{}",
-        VERSION,
-        if !additional_str.is_empty() {
-            format!("; {}", additional_str)
-        } else {
-            String::new()
-        }
-    );
-
-    user_agent
-}
-
-=======
->>>>>>> daf36167
 /// Defines the aditional parameters available for the `from_pretrained` function
 #[derive(Debug, Clone)]
 pub struct FromPretrainedParameters {
@@ -105,27 +29,10 @@
     identifier: S,
     params: Option<FromPretrainedParameters>,
 ) -> Result<PathBuf> {
-<<<<<<< HEAD
-    let params = params.unwrap_or_default();
-    let cache_dir =
-        ensure_cache_dir(params.path.map(PathBuf::from).unwrap_or_else(|| cache_dir()))?;
-
-    // Build a custom HTTP Client using our user-agent and custom headers
-    let mut headers = header::HeaderMap::new();
-    if let Some(ref token) = params.auth_token {
-        headers.insert(
-            "Authorization",
-            header::HeaderValue::from_str(&format!("Bearer {}", token))?,
-        );
-    }
-    let client_builder =
-        Client::builder().user_agent(user_agent(params.user_agent)).default_headers(headers);
-=======
     let identifier: String = identifier.as_ref().to_string();
 
     let valid_chars = ['-', '_', '.', '/'];
     let is_valid_char = |x: char| x.is_alphanumeric() || valid_chars.contains(&x);
->>>>>>> daf36167
 
     let valid = identifier.chars().all(is_valid_char);
     let valid_chars_stringified = valid_chars
@@ -144,25 +51,6 @@
     }
     let params = params.unwrap_or_default();
 
-<<<<<<< HEAD
-    let tokenizer: String = client_builder
-        .build()
-        .unwrap()
-        .get(url_to_download)
-        .send()
-        .expect(&format!(
-            "Model \"{}\" on the Hub doesn't have a tokenizer",
-            identifier.as_ref(),
-        ))
-        .text()
-        .unwrap();
-
-    let path = cache_dir.as_path().join("tokenizer");
-
-    std::fs::write(&path, tokenizer).unwrap();
-
-    Ok(path)
-=======
     let revision = &params.revision;
     let valid_revision = revision.chars().all(is_valid_char);
     if !valid_revision {
@@ -181,5 +69,4 @@
     let repo = Repo::with_revision(identifier, RepoType::Model, params.revision);
     let api = api.repo(repo);
     Ok(api.get("tokenizer.json")?)
->>>>>>> daf36167
 }